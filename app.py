--- conflicted
+++ resolved
@@ -571,11 +571,8 @@
         return "".join(out)
     def grupos_rows(gdf, idf):
         if gdf.empty:
-<<<<<<< HEAD
+
             return "<tr><td colspan='11' class='muted'>Nenhum grupo salvo.</td></tr>"
-=======
-            return "<tr><td colspan='12' class='muted'>Nenhum grupo salvo.</td></tr>"
->>>>>>> 8a7dece8
 
         def normalize_key(row):
             key = getattr(row, "OUKeyGroup", "") or ""
@@ -585,7 +582,6 @@
                 key = ou_key_group(row.Empresa, row.Perfil, row.Natureza, itens_df) if not itens_df.empty else f"{row.Empresa}|{row.Perfil}|{row.Natureza}|[legacy]"
             return key
 
-<<<<<<< HEAD
         def describe_conjunto(row, key):
             ids = list(getattr(row, "Itens", []) or [])
             if ids:
@@ -604,56 +600,54 @@
                             labels.append(f"{parts[0]} {parts[1]}")
                         else:
                             labels.append(chunk)
-                    if labels:
-                        return " • ".join(labels)
-            if "|" in key:
-                tail = key.rsplit("|", 1)[-1]
-                if tail:
-                    return tail
-            return key or "—"
+                     if labels:
+                         return " • ".join(labels)
+             if "|" in key:
+                 tail = key.rsplit("|", 1)[-1]
+                 if tail:
+                     return tail
+             return key or "—"
+
+        def fmt_opt(v):
+            # depende de uma função fmt(v) já existente no seu código
+            return fmt(v) if v is not None and not (isinstance(v, float) and not pd.notna(v)) else "—"
 
         ou_map: Dict[str, Dict[str, dict]] = {}
         key_cache: Dict[int, str] = {}
+
         for r in gdf.itertuples():
             key = normalize_key(r)
             key_cache[r.Index] = key
-            ou_map.setdefault(key, {"avista": None, "parcelado": None})
-            raw_gid = getattr(r, "GroupID", pd.NA)
-            raw_valor = getattr(r, "ValorRefis", pd.NA)
-=======
-        def fmt_opt(v):
-            return fmt(v) if v is not None and not (isinstance(v, float) and not pd.notna(v)) else "—"
-
-        ou_map: Dict[str, Dict[str, dict]] = {}
-        for r in gdf.itertuples():
-            key = normalize_key(r)
-            meta = {"Empresa": r.Empresa, "Perfil": r.Perfil, "Natureza": r.Natureza, "Key": key}
+
+            meta = {
+                 "Empresa": getattr(r, "Empresa", pd.NA),
+                 "Perfil": getattr(r, "Perfil", pd.NA),
+                 "Natureza": getattr(r, "Natureza", pd.NA),
+                 "Key": key,
+            }
+            # mantém slots de modalidades + meta mais rico
             ou_map.setdefault(key, {"meta": meta, "avista": None, "parcelado": None})
+
+            # campos brutos usados adiante no loop
             raw_gid = getattr(r, "GroupID", pd.NA)
             raw_valor = getattr(r, "ValorRefis", pd.NA)
             raw_parcelas = getattr(r, "Parcelas", pd.NA)
             raw_primeira = getattr(r, "PrimeiraParcela", pd.NA)
             raw_demais = getattr(r, "DemaisParcelas", pd.NA)
-
->>>>>>> 8a7dece8
             valor_refis = float(raw_valor) if pd.notna(raw_valor) else None
             pack = {
                 "GroupID": int(raw_gid) if pd.notna(raw_gid) else None,
                 "ValorRefis": valor_refis,
                 "_cmp": valor_refis if valor_refis is not None else float("inf"),
-<<<<<<< HEAD
-=======
                 "Parcelas": int(raw_parcelas) if pd.notna(raw_parcelas) else 0,
                 "Primeira": float(raw_primeira) if pd.notna(raw_primeira) else None,
                 "Demais": float(raw_demais) if pd.notna(raw_demais) else None,
->>>>>>> 8a7dece8
             }
             opt = "avista" if getattr(r, "Opcao", "") == "À vista" else "parcelado"
             best = ou_map[key][opt]
             if (best is None) or (pack["_cmp"] < best.get("_cmp", float("inf"))):
                 ou_map[key][opt] = pack
 
-<<<<<<< HEAD
         best_ids = set()
         for data in ou_map.values():
             for opt in ("avista", "parcelado"):
@@ -702,59 +696,16 @@
             )
 
         return "".join(rows)
-=======
-        rows = []
-        for data in ou_map.values():
-            meta, av, par = data["meta"], data["avista"], data["parcelado"]
-            if av is None and par is None:
-                continue
-            melhor = "—"
-            if av and (not par or av.get("_cmp", float("inf")) <= par.get("_cmp", float("inf"))):
-                melhor = f"À vista (Grupo #{av['GroupID']})" if av.get("GroupID") else "À vista"
-            elif par:
-                label_parc = f"Parcelado ({par['Parcelas']}x)" if par.get("Parcelas") else "Parcelado"
-                melhor = f"{label_parc} (Grupo #{par['GroupID']})" if par.get("GroupID") else label_parc
-
-            rows.append({
-                "Empresa": meta["Empresa"],
-                "Perfil": meta["Perfil"],
-                "Natureza": meta["Natureza"],
-                "Conjunto": meta["Key"][-32:] if len(meta["Key"]) > 32 else meta["Key"],
-                "GrupoAvista": av.get("GroupID") if av and av.get("GroupID") is not None else "—",
-                "ValorAvista": fmt_opt(av["ValorRefis"]) if av else "—",
-                "GrupoParcelado": par.get("GroupID") if par and par.get("GroupID") is not None else "—",
-                "ValorParcelado": fmt_opt(par["ValorRefis"]) if par else "—",
-                "Parcelas": str(par["Parcelas"]) if par and par.get("Parcelas") else "—",
-                "Primeira": fmt_opt(par["Primeira"]) if par and par["Primeira"] is not None else "—",
-                "Demais": fmt_opt(par["Demais"]) if par and par["Demais"] is not None else "—",
-                "Melhor": melhor
-            })
-
-        if not rows:
-            return "<tr><td colspan='12' class='muted'>Nenhum grupo salvo.</td></tr>"
-
-        return "".join([
-            f"<tr><td>{g['Empresa']}</td><td>{g['Perfil']}</td><td>{g['Natureza']}</td>"
-            f"<td>{g['Conjunto']}</td><td>{g['GrupoAvista']}</td><td class='right'>{g['ValorAvista']}</td>"
-            f"<td>{g['GrupoParcelado']}</td><td class='right'>{g['ValorParcelado']}</td>"
-            f"<td>{g['Parcelas']}</td><td class='right'>{g['Primeira']}</td><td class='right'>{g['Demais']}</td>"
-            f"<td>{g['Melhor']}</td></tr>"
-            for g in rows
-        ])
->>>>>>> 8a7dece8
+
     return f"""<!doctype html><html lang="pt-BR"><head><meta charset="utf-8">{style}
 <title>Simulação REFIS — {empresa}</title></head><body>
 <h1>Simulação REFIS</h1><div class="muted">Empresa: <strong>{empresa}</strong> • Gerado em {now}</div>
 <div class="card"><h2>Débitos simulados <span class="tag">itens</span></h2>
 <table><thead><tr><th>Exercício</th><th>Natureza</th><th>Descrição</th><th>Tributo</th><th>Encargos</th><th>Correção</th><th>Valor Atual</th><th>Opção</th><th>Valor pelo REFIS</th><th>1ª parcela</th><th>Demais</th></tr></thead>
 <tbody>{itens_rows(itens_df)}</tbody></table></div>
-<<<<<<< HEAD
 <div class="card"><h2>Negociações em Grupo <span class="tag">grupos</span></h2>
 <table><thead><tr><th>ID</th><th>Natureza</th><th>Opção</th><th>Parcelas</th><th>Valor Atual</th><th>Base desc.</th><th>% Desc.</th><th>Valor REFIS</th><th>1ª parcela</th><th>Demais</th><th>Conjunto</th></tr></thead>
-=======
-<div class="card"><h2>Negociações em Grupo <span class="tag">grupos — melhor cenário (OU)</span></h2>
-<table><thead><tr><th>Empresa</th><th>Perfil</th><th>Natureza</th><th>Conjunto</th><th>Grupo à vista</th><th>À vista (R$)</th><th>Grupo parcelado</th><th>Parcelado (R$)</th><th>Parcelas</th><th>1ª parcela</th><th>Demais</th><th>Melhor opção</th></tr></thead>
->>>>>>> 8a7dece8
+
 <tbody>{grupos_rows(grupos_df, itens_df)}</tbody></table></div>
 <p class="muted">Observação: a “Correção” não integra a base de desconto. Consulte o edital/portal da Prefeitura para regras específicas.</p>
 </body></html>"""
